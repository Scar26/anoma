--- conflicted
+++ resolved
@@ -167,16 +167,6 @@
         match process_tx(req_tx.clone()) {
             Ok(TxType::Wrapper(_)) => {}
             Ok(_) => {
-<<<<<<< HEAD
-                let resp: shim::response::ProcessProposal = shim::response::TxResult {
-                    code: ErrorCodes::InvalidSig.into(),
-                    info: "The submitted transaction was not encrypted".into(),
-                }
-                .into();
-                // this ensures that emitted events are of the correct type
-                resp.tx = req.tx;
-                return resp;
-=======
                 return shim::response::ProcessProposal {
                     result: shim::response::TxResult {
                         code: ErrorCodes::InvalidTx.into(),
@@ -187,7 +177,6 @@
                     // this ensures that emitted events are of the correct type
                     resp.tx = req.tx,
                 }
->>>>>>> 0a23fac6
             }
             Err(_) => {
                 // This will be caught later
