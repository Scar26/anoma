[package]
authors = ["Heliax AG <hello@heliax.dev>"]
description = "Anoma tests"
edition = "2021"
license = "GPL-3.0"
name = "anoma_tests"
resolver = "2"
version = "0.5.0"

[features]
default = ["wasm-runtime", "ABCI"]
wasm-runtime = ["anoma/wasm-runtime"]

ABCI = [
  "anoma/ABCI",
  "anoma/ibc-mocks-abci",
  "anoma_vm_env/ABCI",
]

ABCI-plus-plus = [
  "anoma/ABCI-plus-plus",
  "anoma/ibc-mocks",
  "anoma_vm_env/ABCI-plus-plus",
]

[dependencies]
anoma = {path = "../shared", default-features = false, features = ["testing"]}
anoma_vm_env = {path = "../vm_env", default-features = false}
chrono = "0.4.19"
concat-idents = "1.1.2"
prost = "0.9.0"
serde_json = {version = "1.0.65"}
sha2 = "0.9.3"
test-log = {version = "0.2.7", default-features = false, features = ["trace"]}
tempfile = "3.2.0"
# temporarily using fork work-around
tendermint = {git = "https://github.com/heliaxdev/tendermint-rs", branch = "yuji/abcipp-v0.23.5", optional = true}
tendermint-stable = {package = "tendermint", git = "https://github.com/heliaxdev/tendermint-rs", branch = "yuji/rebase_v0.23.5", optional = true}
tendermint-proto = {git = "https://github.com/heliaxdev/tendermint-rs", branch = "yuji/abcipp-v0.23.5", optional = true}
tendermint-proto-abci = {package = "tendermint-proto", git = "https://github.com/heliaxdev/tendermint-rs", branch = "yuji/rebase_v0.23.5", optional = true}
tracing = "0.1.30"
tracing-subscriber = {version = "0.3.7", default-features = false, features = ["env-filter", "fmt"]}
derivative = "2.2.0"

[dev-dependencies]
anoma_apps = {path = "../apps", default-features = false, features = ["testing"]}
assert_cmd = "1.0.7"
borsh = "0.9.1"
color-eyre = "0.5.11"
# NOTE: enable "print" feature to see output from builds ran by e2e tests
escargot = {version = "0.5.7"} # , features = ["print"]}
eyre = "0.6.5"
file-serve = "0.2.0"
fs_extra = "1.2.0"
hex = "0.4.3"
itertools = "0.10.0"
libp2p = "0.38.0"
pretty_assertions = "0.7.2"
rexpect = {git = "https://github.com/heliaxdev/rexpect.git", branch = "tomas/eof-hack-fix"}
<<<<<<< HEAD
# A fork with state machine testing
proptest = {git = "https://github.com/heliaxdev/proptest", branch = "tomas/sm"}
=======
toml = "0.5.9"
>>>>>>> 5f3ab69c

# This is used to enable logging from tests
[package.metadata.cargo-udeps.ignore]
normal = ["test-log", "tracing-subscriber"]<|MERGE_RESOLUTION|>--- conflicted
+++ resolved
@@ -57,12 +57,9 @@
 libp2p = "0.38.0"
 pretty_assertions = "0.7.2"
 rexpect = {git = "https://github.com/heliaxdev/rexpect.git", branch = "tomas/eof-hack-fix"}
-<<<<<<< HEAD
 # A fork with state machine testing
 proptest = {git = "https://github.com/heliaxdev/proptest", branch = "tomas/sm"}
-=======
 toml = "0.5.9"
->>>>>>> 5f3ab69c
 
 # This is used to enable logging from tests
 [package.metadata.cargo-udeps.ignore]
