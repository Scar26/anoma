cargo := $(env) cargo
rustup := $(env) rustup
# Nightly build is currently used for rustfmt and clippy.
nightly := $(shell cat ../../rust-nightly-version)

# All the wasms that can be built from this source, switched via Cargo features
# Wasms can be added via the Cargo.toml `[features]` list.
wasms := tx_bond
wasms += tx_from_intent
<<<<<<< HEAD
wasms += tx_masp
wasms += tx_transfer
=======
wasms += tx_ibc
wasms += tx_init_account
>>>>>>> 3a2196d1
wasms += tx_init_nft
wasms += tx_init_validator
wasms += tx_mint_nft
wasms += tx_transfer
wasms += tx_unbond
wasms += tx_update_vp
wasms += tx_withdraw
<<<<<<< HEAD
wasms += vp_masp
=======
wasms += vp_nft
>>>>>>> 3a2196d1
wasms += vp_testnet_faucet
wasms += vp_token
wasms += vp_user

# Build all wasms
all: $(wasms)

# `cargo check` all wasms
check:
	$(foreach wasm,$(wasms),make check_$(wasm) && ) true

# `cargo test` all wasms
test:
	$(foreach wasm,$(wasms),make test_$(wasm) && ) true

# `cargo clippy` all wasms
clippy:
	$(foreach wasm,$(wasms),make clippy_$(wasm) && ) true

clippy-fix:
	$(cargo) +$(nightly) clippy --fix -Z unstable-options --all-targets --allow-dirty --allow-staged

fmt:
	$(cargo) +$(nightly) fmt --all

fmt-check:
	$(cargo) +$(nightly) fmt --all -- --check

# Build a selected wasm
# Linker flag "-s" for stripping (https://github.com/rust-lang/cargo/issues/3483#issuecomment-431209957)
$(wasms): %:
	RUSTFLAGS='-C link-arg=-s' $(cargo) build --release --target wasm32-unknown-unknown --features $@ && \
	cp "./target/wasm32-unknown-unknown/release/anoma_wasm.wasm" ../$@.wasm

# `cargo check` one of the wasms, e.g. `make check_tx_transfer`
$(patsubst %,check_%,$(wasms)): check_%:
	$(cargo) check --target wasm32-unknown-unknown --features $*

# `cargo test` one of the wasms, e.g. `make test_tx_transfer`
$(patsubst %,test_%,$(wasms)): test_%:
	$(cargo) test --features $*

# `cargo watch` one of the wasms, e.g. `make watch_tx_transfer`
$(patsubst %,watch_%,$(wasms)): watch_%:
	$(cargo) watch --features $*

# `cargo clippy` one of the wasms, e.g. `make clippy_tx_transfer`
$(patsubst %,clippy_%,$(wasms)): clippy_%:
	$(cargo) +$(nightly) clippy --all-targets --features $* -- -D warnings

clean-wasm = rm ../$(wasm).wasm
clean:
	$(foreach wasm,$(wasms),$(clean-wasm) && ) true

deps:
	$(rustup) target add wasm32-unknown-unknown

.PHONY : all check test clippy fmt fmt-check clean deps<|MERGE_RESOLUTION|>--- conflicted
+++ resolved
@@ -7,25 +7,18 @@
 # Wasms can be added via the Cargo.toml `[features]` list.
 wasms := tx_bond
 wasms += tx_from_intent
-<<<<<<< HEAD
-wasms += tx_masp
-wasms += tx_transfer
-=======
 wasms += tx_ibc
 wasms += tx_init_account
->>>>>>> 3a2196d1
 wasms += tx_init_nft
 wasms += tx_init_validator
+wasms += tx_masp
 wasms += tx_mint_nft
 wasms += tx_transfer
 wasms += tx_unbond
 wasms += tx_update_vp
 wasms += tx_withdraw
-<<<<<<< HEAD
 wasms += vp_masp
-=======
 wasms += vp_nft
->>>>>>> 3a2196d1
 wasms += vp_testnet_faucet
 wasms += vp_token
 wasms += vp_user
